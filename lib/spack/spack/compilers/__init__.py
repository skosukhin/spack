##############################################################################
# Copyright (c) 2013-2016, Lawrence Livermore National Security, LLC.
# Produced at the Lawrence Livermore National Laboratory.
#
# This file is part of Spack.
# Created by Todd Gamblin, tgamblin@llnl.gov, All rights reserved.
# LLNL-CODE-647188
#
# For details, see https://github.com/llnl/spack
# Please also see the LICENSE file for our notice and the LGPL.
#
# This program is free software; you can redistribute it and/or modify
# it under the terms of the GNU Lesser General Public License (as
# published by the Free Software Foundation) version 2.1, February 1999.
#
# This program is distributed in the hope that it will be useful, but
# WITHOUT ANY WARRANTY; without even the IMPLIED WARRANTY OF
# MERCHANTABILITY or FITNESS FOR A PARTICULAR PURPOSE. See the terms and
# conditions of the GNU Lesser General Public License for more details.
#
# You should have received a copy of the GNU Lesser General Public
# License along with this program; if not, write to the Free Software
# Foundation, Inc., 59 Temple Place, Suite 330, Boston, MA 02111-1307 USA
##############################################################################
"""This module contains functions related to finding compilers on the
system and configuring Spack to use multiple compilers.
"""
import imp
import os
import platform
import copy
import hashlib
import base64
import yaml
import sys

from llnl.util.lang import memoized, list_modules
from llnl.util.filesystem import join_path

import spack
import spack.error
import spack.spec
import spack.config
import spack.architecture

from spack.util.multiproc import parmap
from spack.compiler import Compiler
from spack.util.executable import which
from spack.util.naming import mod_to_class
from spack.util.environment import get_path

_imported_compilers_module = 'spack.compilers'
_path_instance_vars = ['cc', 'cxx', 'f77', 'fc']
_other_instance_vars = ['modules', 'operating_system']

_default_order = []
# TODO: customize order in config file
if platform.system() == 'Darwin':
    _default_order = ['clang', 'gcc', 'intel']
else:
    _default_order = ['gcc', 'intel', 'pgi', 'clang', 'xlc', 'nag']


def _auto_compiler_spec(function):
    def converter(cspec_like, *args, **kwargs):
        if not isinstance(cspec_like, spack.spec.CompilerSpec):
            cspec_like = spack.spec.CompilerSpec(cspec_like)
        return function(cspec_like, *args, **kwargs)
    return converter


def _to_dict(compiler):
    """Return a dict version of compiler suitable to insert in YAML."""
    d = {}
    d['spec'] = str(compiler.spec)
    d['paths'] = dict( (attr, getattr(compiler, attr, None)) for attr in _path_instance_vars )
    d['operating_system'] = compiler.operating_system.to_dict()
    d['modules'] = compiler.modules

    if not compiler.alias:
        yaml_text = yaml.dump(
            d, default_flow_style=True, width=sys.maxint)
        sha = hashlib.sha1(yaml_text)
        compiler.alias = base64.b32encode(sha.digest()).lower()[:8]
    return {
            compiler.alias: d
    }


def get_compiler_config(scope=None):
    """Return the compiler configuration for the specified architecture.
    """
    def init_compiler_config():
        """Compiler search used when Spack has no compilers."""
        config = {}
        compilers = find_compilers()
        for compiler in compilers:
            config.update(_to_dict(compiler))
        spack.config.update_config('compilers', config, scope=scope)

    config = spack.config.get_config('compilers', scope=scope)
    # Update the configuration if there are currently no compilers
    # configured.  Avoid updating automatically if there ARE site
    # compilers configured but no user ones.
#    if (isinstance(arch, basestring) or arch == my_arch) and arch not in config:
    if scope is None:
        # We know no compilers were configured in any scope.
        init_compiler_config()
    elif scope == 'user':
        # Check the site config and update the user config if
        # nothing is configured at the site level.
        site_config = spack.config.get_config('compilers', scope='site')
        if not site_config:
            init_compiler_config()

    return config


def add_compilers_to_config(compilers, scope=None):
    """Add compilers to the config for the specified architecture.

    Arguments:
      - compilers: a list of Compiler objects.
      - scope:     configuration scope to modify.
    """
    compiler_config = get_compiler_config(scope)
    for compiler in compilers:
        compiler_config = _to_dict(compiler)

    spack.config.update_config('compilers', compiler_config, scope)


@_auto_compiler_spec
def remove_compiler_from_config(compiler_spec, scope=None):
    """Remove compilers from the config, by spec.

    Arguments:
      - compiler_specs: a list of CompilerSpec objects.
      - scope:          configuration scope to modify.
    """
    compiler_config = get_compiler_config(scope)
    matches = [(a,c) for (a,c) in compiler_config.items() if c['spec'] == compiler_spec]    
    if len(matches) == 1:
        del compiler_config[matches[0][0]]
    else:
        CompilerSpecInsufficientlySpecificError(compiler_spec)        

    spack.config.update_config('compilers', compiler_config, scope)

_cache_config_file = {}

def all_compilers_config(scope=None):
    """Return a set of specs for all the compiler versions currently
       available to build with.  These are instances of CompilerSpec.
    """
    # Get compilers for this architecture.
    global _cache_config_file #Create a cache of the config file so we don't load all the time.

    if not _cache_config_file:
        _cache_config_file = get_compiler_config(scope)
        return _cache_config_file

    else:
        return _cache_config_file

def all_compilers(scope=None):
    # Return compiler specs from the merged config.
    return [spack.spec.CompilerSpec(s['spec'])
            for s in all_compilers_config(scope).values()]


def default_compiler():
    versions = []
    for name in _default_order:
        versions = find(name)
        if versions:
            break
    else:
        raise NoCompilersError()

    return sorted(versions)[-1]


def find_compilers():
    """Return a list of compilers found in the suppied paths.
       This invokes the find_compilers() method for each operating
       system associated with the host platform, and appends
       the compilers detected to a list.
    """
    # Find compilers for each operating system class
    oss = all_os_classes()
    compiler_lists = []
    for os in oss:
        compiler_lists.extend(os.find_compilers())

    return compiler_lists

def supported_compilers():
    """Return a set of names of compilers supported by Spack.

       See available_compilers() to get a list of all the available
       versions of supported compilers.
    """
    return sorted(name for name in list_modules(spack.compilers_path))


@_auto_compiler_spec
def supported(compiler_spec):
    """Test if a particular compiler is supported."""
    return compiler_spec.name in supported_compilers()


@_auto_compiler_spec
def find(compiler_spec, scope=None):
    """Return specs of available compilers that match the supplied
       compiler spec.  Return an list if nothing found."""
    return [c for c in all_compilers(scope) if c.satisfies(compiler_spec)]


@_auto_compiler_spec
def compilers_for_spec(compiler_spec, scope=None):
    """This gets all compilers that satisfy the supplied CompilerSpec.
       Returns an empty list if none are found.
    """
    config = all_compilers_config(scope)

    def get_compilers(cspec):
        compilers = []

        for aka, cmp in config.items():
            if cmp['spec'] != str(cspec):
                continue
            items = cmp
            alias = aka
        
            if not ('paths' in items and all(n in items['paths'] for n in _path_instance_vars)):
                raise InvalidCompilerConfigurationError(cspec)

            cls  = class_for_compiler_name(cspec.name)

            compiler_paths = []
            for c in _path_instance_vars:
                compiler_path = items['paths'][c]
                if compiler_path != "None":
                    compiler_paths.append(compiler_path)
                else:
                    compiler_paths.append(None)

            mods = items.get('modules')
            if mods == 'None':
                mods = []

            if 'operating_system' in items:
                operating_system = spack.architecture._operating_system_from_dict( items['operating_system'] )
            else:
                operating_system = None

<<<<<<< HEAD
            compilers.append(cls(cspec, operating_system, compiler_paths, mods, alias))
=======
        flags = {}
        for f in spack.spec.FlagMap.valid_compiler_flags():
            if f in items:
                flags[f] = items[f]
        return cls(cspec, *compiler_paths, **flags)
>>>>>>> d3916707

        return compilers

    matches = set(find(compiler_spec, scope))
    compilers = []
    for cspec in matches:
        compilers.extend(get_compilers(cspec))
    return compilers
#    return [get_compilers(cspec) for cspec in matches]


@_auto_compiler_spec
def compiler_for_spec(compiler_spec, operating_system):
    """Get the compiler that satisfies compiler_spec.  compiler_spec must
       be concrete."""
    assert(compiler_spec.concrete)

    compilers = [c for c in compilers_for_spec(compiler_spec)
                if c.operating_system == operating_system]
    if len(compilers) < 1:
        raise NoCompilerForSpecError(compiler_spec, operating_system)
    if len(compilers) > 1:
        raise CompilerSpecInsufficientlySpecificError(compiler_spec)
    return compilers[0]


def class_for_compiler_name(compiler_name):
    """Given a compiler module name, get the corresponding Compiler class."""
    assert(supported(compiler_name))

    file_path = join_path(spack.compilers_path, compiler_name + ".py")
    compiler_mod = imp.load_source(_imported_compilers_module, file_path)
    cls = getattr(compiler_mod, mod_to_class(compiler_name))

    # make a note of the name in the module so we can get to it easily.
    cls.name = compiler_name

    return cls


def all_os_classes():
    """
    Return the list of classes for all operating systems available on
    this platform
    """
    classes = []
    
    platform = spack.architecture.sys_type()
    for os_class in platform.operating_sys.values():
        classes.append(os_class)

    return classes

def all_compiler_types():
    return [class_for_compiler_name(c) for c in supported_compilers()]


class InvalidCompilerConfigurationError(spack.error.SpackError):
    def __init__(self, compiler_spec):
        super(InvalidCompilerConfigurationError, self).__init__(
            "Invalid configuration for [compiler \"%s\"]: " % compiler_spec,
            "Compiler configuration must contain entries for all compilers: %s"
            % _path_instance_vars)


class NoCompilersError(spack.error.SpackError):
    def __init__(self):
        super(NoCompilersError, self).__init__("Spack could not find any compilers!")

class NoCompilerForSpecError(spack.error.SpackError):
    def __init__(self, compiler_spec, target):
        super(NoCompilerForSpecError, self).__init__("No compilers for target %s satisfy spec %s" % (
                                                     target, compiler_spec))

class CompilerSpecInsufficientlySpecificError(spack.error.SpackError):
    def __init__(self, compiler_spec):
        super(CompilerSpecInsufficientlySpecificError, self).__init__("Multiple compilers satisfy spec %s",
                                                                      compiler_spec)<|MERGE_RESOLUTION|>--- conflicted
+++ resolved
@@ -53,7 +53,6 @@
 _path_instance_vars = ['cc', 'cxx', 'f77', 'fc']
 _other_instance_vars = ['modules', 'operating_system']
 
-_default_order = []
 # TODO: customize order in config file
 if platform.system() == 'Darwin':
     _default_order = ['clang', 'gcc', 'intel']
@@ -255,17 +254,17 @@
             else:
                 operating_system = None
 
-<<<<<<< HEAD
             compilers.append(cls(cspec, operating_system, compiler_paths, mods, alias))
-=======
+
+#ifdef NEW
         flags = {}
         for f in spack.spec.FlagMap.valid_compiler_flags():
             if f in items:
                 flags[f] = items[f]
         return cls(cspec, *compiler_paths, **flags)
->>>>>>> d3916707
-
+#else /* not NEW */
         return compilers
+#endif /* not NEW */
 
     matches = set(find(compiler_spec, scope))
     compilers = []
