##############################################################################
# Copyright (c) 2013, Lawrence Livermore National Security, LLC.
# Produced at the Lawrence Livermore National Laboratory.
#
# This file is part of Spack.
# Written by Todd Gamblin, tgamblin@llnl.gov, All rights reserved.
# LLNL-CODE-647188
#
# For details, see https://github.com/llnl/spack
# Please also see the LICENSE file for our notice and the LGPL.
#
# This program is free software; you can redistribute it and/or modify
# it under the terms of the GNU General Public License (as published by
# the Free Software Foundation) version 2.1 dated February 1999.
#
# This program is distributed in the hope that it will be useful, but
# WITHOUT ANY WARRANTY; without even the IMPLIED WARRANTY OF
# MERCHANTABILITY or FITNESS FOR A PARTICULAR PURPOSE. See the terms and
# conditions of the GNU General Public License for more details.
#
# You should have received a copy of the GNU Lesser General Public License
# along with this program; if not, write to the Free Software Foundation,
# Inc., 59 Temple Place, Suite 330, Boston, MA 02111-1307 USA
##############################################################################
from spack.compiler import *

class Intel(Compiler):
    # Subclasses use possible names of C compiler
    cc_names = ['icc']

    # Subclasses use possible names of C++ compiler
    cxx_names = ['icpc']

    # Subclasses use possible names of Fortran 77 compiler
    f77_names = ['ifort']

    # Subclasses use possible names of Fortran 90 compiler
    fc_names = ['ifort']

<<<<<<< HEAD
    # Named wrapper links within spack.build_env_path
    link_paths = { 'cc'  : 'intel/icc',
                   'cxx' : 'intel/icpc',
                   'f77' : 'intel/ifort',
                   'fc'  : 'intel/ifort' }
=======
    PrgEnv = 'PrgEnv-intel'
    PrgEnv_compiler = 'intel'
>>>>>>> 4f9a309d

    @property
    def cxx11_flag(self):
        if self.version < ver('11.1'):
            tty.die("Only intel 11.1 and above support c++11.")
        elif self.version < ver('13'):
            return "-std=c++0x"
        else:
            return "-std=c++11"


    @classmethod
    def default_version(cls, comp):
        """The '--version' option seems to be the most consistent one
           for intel compilers.  Output looks like this::

               icpc (ICC) 12.1.5 20120612
               Copyright (C) 1985-2012 Intel Corporation.  All rights reserved.

           or::

               ifort (IFORT) 12.1.5 20120612
               Copyright (C) 1985-2012 Intel Corporation.  All rights reserved.
        """
        return get_compiler_version(
            comp, '--version', r'\((?:IFORT|ICC)\) ([^ ]+)')

<|MERGE_RESOLUTION|>--- conflicted
+++ resolved
@@ -37,16 +37,14 @@
     # Subclasses use possible names of Fortran 90 compiler
     fc_names = ['ifort']
 
-<<<<<<< HEAD
     # Named wrapper links within spack.build_env_path
     link_paths = { 'cc'  : 'intel/icc',
                    'cxx' : 'intel/icpc',
                    'f77' : 'intel/ifort',
                    'fc'  : 'intel/ifort' }
-=======
+
     PrgEnv = 'PrgEnv-intel'
     PrgEnv_compiler = 'intel'
->>>>>>> 4f9a309d
 
     @property
     def cxx11_flag(self):
